module github.com/onflow/flow-archive

go 1.18

require (
	cloud.google.com/go/storage v1.28.1
	github.com/OneOfOne/xxhash v1.2.8
	github.com/dgraph-io/badger/v2 v2.2007.4
	github.com/dgraph-io/ristretto v0.1.0
	github.com/fxamacker/cbor/v2 v2.4.1-0.20220515183430-ad2eae63303f
	github.com/gammazero/deque v0.1.0
	github.com/go-playground/validator/v10 v10.9.0
	github.com/grpc-ecosystem/go-grpc-middleware/providers/zerolog/v2 v2.0.0-rc.2
	github.com/grpc-ecosystem/go-grpc-middleware/v2 v2.0.0-rc.2
	github.com/hashicorp/go-multierror v1.1.1
	github.com/klauspost/compress v1.15.13
	github.com/onflow/cadence v0.38.1
	github.com/onflow/flow-go-sdk v0.40.0
	github.com/prometheus/client_golang v1.14.0
	github.com/prometheus/tsdb v0.7.1
	github.com/rs/zerolog v1.29.0
	github.com/spf13/pflag v1.0.5
	github.com/stretchr/testify v1.8.2
	golang.org/x/sync v0.1.0
	google.golang.org/api v0.114.0
	google.golang.org/grpc v1.53.0
)

require (
<<<<<<< HEAD
	github.com/onflow/flow-go v0.30.3
=======
	github.com/onflow/flow-go v0.30.3-fix-read-leaf-nodes
>>>>>>> d1ded24b
	github.com/onflow/flow-go/crypto v0.24.7
	github.com/srikrsna/protoc-gen-gotag v0.6.2
	go.opentelemetry.io/otel v1.11.1
	go.opentelemetry.io/otel/exporters/otlp/otlptrace/otlptracegrpc v1.8.0
	go.opentelemetry.io/otel/sdk v1.8.0
	go.opentelemetry.io/otel/trace v1.11.1
	google.golang.org/protobuf v1.30.0
)

require (
	cloud.google.com/go v0.110.0 // indirect
	cloud.google.com/go/compute v1.18.0 // indirect
	cloud.google.com/go/compute/metadata v0.2.3 // indirect
	cloud.google.com/go/iam v0.12.0 // indirect
	github.com/aws/aws-sdk-go-v2 v1.17.7 // indirect
	github.com/aws/aws-sdk-go-v2/config v1.18.19 // indirect
	github.com/aws/aws-sdk-go-v2/credentials v1.13.18 // indirect
	github.com/aws/aws-sdk-go-v2/feature/ec2/imds v1.13.1 // indirect
	github.com/aws/aws-sdk-go-v2/feature/s3/manager v1.5.1 // indirect
	github.com/aws/aws-sdk-go-v2/internal/configsources v1.1.31 // indirect
	github.com/aws/aws-sdk-go-v2/internal/endpoints/v2 v2.4.25 // indirect
	github.com/aws/aws-sdk-go-v2/internal/ini v1.3.32 // indirect
	github.com/aws/aws-sdk-go-v2/service/internal/accept-encoding v1.3.0 // indirect
	github.com/aws/aws-sdk-go-v2/service/internal/presigned-url v1.9.25 // indirect
	github.com/aws/aws-sdk-go-v2/service/internal/s3shared v1.7.0 // indirect
	github.com/aws/aws-sdk-go-v2/service/s3 v1.15.0 // indirect
	github.com/aws/aws-sdk-go-v2/service/sso v1.12.6 // indirect
	github.com/aws/aws-sdk-go-v2/service/ssooidc v1.14.6 // indirect
	github.com/aws/aws-sdk-go-v2/service/sts v1.18.7 // indirect
	github.com/aws/smithy-go v1.13.5 // indirect
	github.com/benbjohnson/clock v1.3.0 // indirect
	github.com/beorn7/perks v1.0.1 // indirect
	github.com/bits-and-blooms/bitset v1.3.0 // indirect
	github.com/btcsuite/btcd/btcec/v2 v2.2.1 // indirect
	github.com/cenkalti/backoff v2.2.1+incompatible // indirect
	github.com/cenkalti/backoff/v4 v4.1.3 // indirect
	github.com/cespare/xxhash v1.1.0 // indirect
	github.com/cespare/xxhash/v2 v2.2.0 // indirect
	github.com/containerd/cgroups v1.0.4 // indirect
	github.com/coreos/go-systemd/v22 v22.5.0 // indirect
	github.com/cskr/pubsub v1.0.2 // indirect
	github.com/davecgh/go-spew v1.1.1 // indirect
	github.com/davidlazar/go-crypto v0.0.0-20200604182044-b73af7476f6c // indirect
	github.com/decred/dcrd/dcrec/secp256k1/v4 v4.1.0 // indirect
	github.com/dgryski/go-farm v0.0.0-20190423205320-6a90982ecee2 // indirect
	github.com/docker/go-units v0.5.0 // indirect
	github.com/dustin/go-humanize v1.0.0 // indirect
	github.com/ef-ds/deque v1.0.4 // indirect
	github.com/elastic/gosigar v0.14.2 // indirect
	github.com/ethereum/go-ethereum v1.9.13 // indirect
	github.com/flynn/noise v1.0.0 // indirect
	github.com/francoispqt/gojay v1.2.13 // indirect
	github.com/fsnotify/fsnotify v1.5.4 // indirect
	github.com/fxamacker/circlehash v0.3.0 // indirect
	github.com/gammazero/workerpool v1.1.2 // indirect
	github.com/ghodss/yaml v1.0.0 // indirect
	github.com/go-kit/kit v0.12.0 // indirect
	github.com/go-kit/log v0.2.1 // indirect
	github.com/go-logfmt/logfmt v0.5.1 // indirect
	github.com/go-logr/logr v1.2.3 // indirect
	github.com/go-logr/stdr v1.2.2 // indirect
	github.com/go-ole/go-ole v1.2.6 // indirect
	github.com/go-playground/locales v0.14.0 // indirect
	github.com/go-playground/universal-translator v0.18.0 // indirect
	github.com/go-task/slim-sprig v0.0.0-20210107165309-348f09dbbbc0 // indirect
	github.com/go-test/deep v1.0.8 // indirect
	github.com/godbus/dbus/v5 v5.1.0 // indirect
	github.com/gogo/protobuf v1.3.2 // indirect
	github.com/golang/glog v1.0.0 // indirect
	github.com/golang/groupcache v0.0.0-20210331224755-41bb18bfe9da // indirect
	github.com/golang/mock v1.6.0 // indirect
	github.com/golang/protobuf v1.5.2 // indirect
	github.com/golang/snappy v0.0.4 // indirect
	github.com/google/go-cmp v0.5.9 // indirect
	github.com/google/gopacket v1.1.19 // indirect
	github.com/google/pprof v0.0.0-20221219190121-3cb0bae90811 // indirect
	github.com/google/uuid v1.3.0 // indirect
	github.com/googleapis/enterprise-certificate-proxy v0.2.3 // indirect
	github.com/googleapis/gax-go/v2 v2.7.1 // indirect
	github.com/gorilla/websocket v1.5.0 // indirect
	github.com/grpc-ecosystem/go-grpc-prometheus v1.2.0 // indirect
	github.com/grpc-ecosystem/grpc-gateway/v2 v2.7.0 // indirect
	github.com/hashicorp/errwrap v1.1.0 // indirect
	github.com/hashicorp/golang-lru v0.5.4 // indirect
	github.com/hashicorp/hcl v1.0.0 // indirect
	github.com/huin/goupnp v1.0.3 // indirect
	github.com/inconshreveable/mousetrap v1.0.1 // indirect
	github.com/ipfs/bbloom v0.0.4 // indirect
	github.com/ipfs/go-block-format v0.0.3 // indirect
	github.com/ipfs/go-blockservice v0.4.0 // indirect
	github.com/ipfs/go-cid v0.3.2 // indirect
	github.com/ipfs/go-cidutil v0.1.0 // indirect
	github.com/ipfs/go-datastore v0.6.0 // indirect
	github.com/ipfs/go-ds-badger2 v0.1.3 // indirect
	github.com/ipfs/go-fetcher v1.5.0 // indirect
	github.com/ipfs/go-ipfs-blockstore v1.2.0 // indirect
	github.com/ipfs/go-ipfs-delay v0.0.1 // indirect
	github.com/ipfs/go-ipfs-ds-help v1.1.0 // indirect
	github.com/ipfs/go-ipfs-exchange-interface v0.2.0 // indirect
	github.com/ipfs/go-ipfs-pq v0.0.2 // indirect
	github.com/ipfs/go-ipfs-provider v0.7.0 // indirect
	github.com/ipfs/go-ipfs-util v0.0.2 // indirect
	github.com/ipfs/go-ipld-format v0.3.0 // indirect
	github.com/ipfs/go-ipns v0.2.0 // indirect
	github.com/ipfs/go-log v1.0.5 // indirect
	github.com/ipfs/go-log/v2 v2.5.1 // indirect
	github.com/ipfs/go-metrics-interface v0.0.1 // indirect
	github.com/ipfs/go-peertaskqueue v0.7.0 // indirect
	github.com/ipfs/go-verifcid v0.0.1 // indirect
	github.com/ipld/go-ipld-prime v0.14.1 // indirect
	github.com/jackpal/go-nat-pmp v1.0.2 // indirect
	github.com/jbenet/go-temp-err-catcher v0.1.0 // indirect
	github.com/jbenet/goprocess v0.1.4 // indirect
	github.com/jmespath/go-jmespath v0.4.0 // indirect
	github.com/kevinburke/go-bindata v3.23.0+incompatible // indirect
	github.com/klauspost/cpuid/v2 v2.2.2 // indirect
	github.com/koron/go-ssdp v0.0.3 // indirect
	github.com/leodido/go-urn v1.2.1 // indirect
	github.com/libp2p/go-buffer-pool v0.1.0 // indirect
	github.com/libp2p/go-cidranger v1.1.0 // indirect
	github.com/libp2p/go-flow-metrics v0.1.0 // indirect
	github.com/libp2p/go-libp2p v0.24.2 // indirect
	github.com/libp2p/go-libp2p-asn-util v0.2.0 // indirect
	github.com/libp2p/go-libp2p-core v0.20.1 // indirect
	github.com/libp2p/go-libp2p-kad-dht v0.19.0 // indirect
	github.com/libp2p/go-libp2p-kbucket v0.5.0 // indirect
	github.com/libp2p/go-libp2p-pubsub v0.8.2-0.20221201175637-3d2eab35722e // indirect
	github.com/libp2p/go-libp2p-record v0.2.0 // indirect
	github.com/libp2p/go-msgio v0.2.0 // indirect
	github.com/libp2p/go-nat v0.1.0 // indirect
	github.com/libp2p/go-netroute v0.2.1 // indirect
	github.com/libp2p/go-openssl v0.1.0 // indirect
	github.com/libp2p/go-reuseport v0.2.0 // indirect
	github.com/libp2p/go-yamux/v4 v4.0.0 // indirect
	github.com/logrusorgru/aurora v2.0.3+incompatible // indirect
	github.com/lucas-clemente/quic-go v0.31.1 // indirect
	github.com/lufia/plan9stats v0.0.0-20211012122336-39d0f177ccd0 // indirect
	github.com/m4ksio/wal v1.0.1-0.20221209164835-154a17396e4c // indirect
	github.com/magiconair/properties v1.8.6 // indirect
	github.com/marten-seemann/qtls-go1-18 v0.1.3 // indirect
	github.com/marten-seemann/qtls-go1-19 v0.1.1 // indirect
	github.com/marten-seemann/tcp v0.0.0-20210406111302-dfbc87cc63fd // indirect
	github.com/mattn/go-colorable v0.1.13 // indirect
	github.com/mattn/go-isatty v0.0.16 // indirect
	github.com/mattn/go-pointer v0.0.1 // indirect
	github.com/mattn/go-runewidth v0.0.13 // indirect
	github.com/matttproud/golang_protobuf_extensions v1.0.4 // indirect
	github.com/miekg/dns v1.1.50 // indirect
	github.com/mikioh/tcpinfo v0.0.0-20190314235526-30a79bb1804b // indirect
	github.com/mikioh/tcpopt v0.0.0-20190314235656-172688c1accc // indirect
	github.com/minio/sha256-simd v1.0.0 // indirect
	github.com/mitchellh/colorstring v0.0.0-20190213212951-d06e56a500db // indirect
	github.com/mitchellh/mapstructure v1.5.0 // indirect
	github.com/mr-tron/base58 v1.2.0 // indirect
	github.com/multiformats/go-base32 v0.1.0 // indirect
	github.com/multiformats/go-base36 v0.2.0 // indirect
	github.com/multiformats/go-multiaddr v0.8.0 // indirect
	github.com/multiformats/go-multiaddr-dns v0.3.1 // indirect
	github.com/multiformats/go-multiaddr-fmt v0.1.0 // indirect
	github.com/multiformats/go-multibase v0.1.1 // indirect
	github.com/multiformats/go-multicodec v0.7.0 // indirect
	github.com/multiformats/go-multihash v0.2.1 // indirect
	github.com/multiformats/go-multistream v0.3.3 // indirect
	github.com/multiformats/go-varint v0.0.7 // indirect
	github.com/onflow/atree v0.5.0 // indirect
	github.com/onflow/flow-core-contracts/lib/go/contracts v0.12.1 // indirect
	github.com/onflow/flow-core-contracts/lib/go/templates v0.12.1 // indirect
	github.com/onflow/flow-ft/lib/go/contracts v0.5.0 // indirect
	github.com/onflow/flow/protobuf/go/flow v0.3.2-0.20230330183547-d0dd18f6f20d // indirect
	github.com/onflow/go-bitswap v0.0.0-20221017184039-808c5791a8a8 // indirect
	github.com/onflow/sdks v0.5.0 // indirect
	github.com/onsi/ginkgo/v2 v2.6.1 // indirect
	github.com/opencontainers/runtime-spec v1.0.2 // indirect
	github.com/opentracing/opentracing-go v1.2.0 // indirect
	github.com/pbnjay/memory v0.0.0-20210728143218-7b4eea64cf58 // indirect
	github.com/pelletier/go-toml v1.9.5 // indirect
	github.com/pelletier/go-toml/v2 v2.0.2 // indirect
	github.com/pierrec/lz4 v2.6.1+incompatible // indirect
	github.com/pkg/errors v0.9.1 // indirect
	github.com/pmezard/go-difflib v1.0.0 // indirect
	github.com/polydawn/refmt v0.0.0-20201211092308-30ac6d18308e // indirect
	github.com/power-devops/perfstat v0.0.0-20210106213030-5aafc221ea8c // indirect
	github.com/prometheus/client_model v0.3.0 // indirect
	github.com/prometheus/common v0.39.0 // indirect
	github.com/prometheus/procfs v0.9.0 // indirect
	github.com/psiemens/sconfig v0.1.0 // indirect
	github.com/raulk/go-watchdog v1.3.0 // indirect
	github.com/rivo/uniseg v0.2.1-0.20211004051800-57c86be7915a // indirect
	github.com/schollz/progressbar/v3 v3.8.3 // indirect
	github.com/sethvargo/go-retry v0.2.3 // indirect
	github.com/shirou/gopsutil/v3 v3.22.2 // indirect
	github.com/slok/go-http-metrics v0.10.0 // indirect
	github.com/spacemonkeygo/spacelog v0.0.0-20180420211403-2296661a0572 // indirect
	github.com/spaolacci/murmur3 v1.1.0 // indirect
	github.com/spf13/afero v1.9.0 // indirect
	github.com/spf13/cast v1.5.0 // indirect
	github.com/spf13/cobra v1.6.1 // indirect
	github.com/spf13/jwalterweatherman v1.1.0 // indirect
	github.com/spf13/viper v1.12.0 // indirect
	github.com/stretchr/objx v0.5.0 // indirect
	github.com/subosito/gotenv v1.4.0 // indirect
	github.com/texttheater/golang-levenshtein/levenshtein v0.0.0-20200805054039-cae8b0eaed6c // indirect
	github.com/tklauser/go-sysconf v0.3.9 // indirect
	github.com/tklauser/numcpus v0.3.0 // indirect
	github.com/turbolent/prettier v0.0.0-20220320183459-661cc755135d // indirect
	github.com/vmihailenco/msgpack v4.0.4+incompatible // indirect
	github.com/vmihailenco/msgpack/v4 v4.3.11 // indirect
	github.com/vmihailenco/tagparser v0.1.1 // indirect
	github.com/whyrusleeping/go-keyspace v0.0.0-20160322163242-5b898ac5add1 // indirect
	github.com/whyrusleeping/timecache v0.0.0-20160911033111-cfcb2f1abfee // indirect
	github.com/x448/float16 v0.8.4 // indirect
	github.com/yusufpapurcu/wmi v1.2.2 // indirect
	github.com/zeebo/blake3 v0.2.3 // indirect
	go.opencensus.io v0.24.0 // indirect
	go.opentelemetry.io/otel/exporters/otlp/internal/retry v1.8.0 // indirect
	go.opentelemetry.io/otel/exporters/otlp/otlptrace v1.8.0 // indirect
	go.opentelemetry.io/proto/otlp v0.18.0 // indirect
	go.uber.org/atomic v1.10.0 // indirect
	go.uber.org/dig v1.15.0 // indirect
	go.uber.org/fx v1.18.2 // indirect
	go.uber.org/multierr v1.9.0 // indirect
	go.uber.org/zap v1.24.0 // indirect
	golang.org/x/crypto v0.4.0 // indirect
	golang.org/x/exp v0.0.0-20221217163422-3c43f8badb15 // indirect
	golang.org/x/mod v0.8.0 // indirect
	golang.org/x/net v0.8.0 // indirect
	golang.org/x/oauth2 v0.6.0 // indirect
	golang.org/x/sys v0.6.0 // indirect
	golang.org/x/term v0.6.0 // indirect
	golang.org/x/text v0.8.0 // indirect
	golang.org/x/time v0.0.0-20210723032227-1f47c861a9ac // indirect
	golang.org/x/tools v0.6.0 // indirect
	golang.org/x/xerrors v0.0.0-20220907171357-04be3eba64a2 // indirect
	google.golang.org/appengine v1.6.7 // indirect
	google.golang.org/genproto v0.0.0-20230306155012-7f2fa6fef1f4 // indirect
	google.golang.org/grpc/cmd/protoc-gen-go-grpc v1.2.0 // indirect
	gopkg.in/ini.v1 v1.66.6 // indirect
	gopkg.in/yaml.v2 v2.4.0 // indirect
	gopkg.in/yaml.v3 v3.0.1 // indirect
	lukechampine.com/blake3 v1.1.7 // indirect
)<|MERGE_RESOLUTION|>--- conflicted
+++ resolved
@@ -27,11 +27,7 @@
 )
 
 require (
-<<<<<<< HEAD
-	github.com/onflow/flow-go v0.30.3
-=======
 	github.com/onflow/flow-go v0.30.3-fix-read-leaf-nodes
->>>>>>> d1ded24b
 	github.com/onflow/flow-go/crypto v0.24.7
 	github.com/srikrsna/protoc-gen-gotag v0.6.2
 	go.opentelemetry.io/otel v1.11.1
@@ -272,4 +268,6 @@
 	gopkg.in/yaml.v2 v2.4.0 // indirect
 	gopkg.in/yaml.v3 v3.0.1 // indirect
 	lukechampine.com/blake3 v1.1.7 // indirect
-)+)
+
+// replace github.com/onflow/flow-go/crypto => /flow-go/crypto