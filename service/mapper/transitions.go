--- conflicted
+++ resolved
@@ -499,118 +499,8 @@
 		Int("n_events", len(events)).
 		Msgf("successfully indexed block")
 
-<<<<<<< HEAD
 	// After indexing the blockchain data, we can move on to the next height
 	s.status = StatusForward
-=======
-	// After indexing the blockchain data, we can go back to updating the state
-	// tree until we find the commit of the finalized block. This will allow us
-	// to index the payloads then.
-	s.status = StatusUpdate
-	return nil
-}
-
-// UpdateTree gets all trie updates and stores it in the state
-func (t *Transitions) UpdateTree(s *State) error {
-	if s.status != StatusUpdate {
-		return fmt.Errorf("invalid status for updating tree (%s)", s.status)
-	}
-	log := t.log.With().Uint64("height", s.height).Logger()
-	// grab updates and move on to next state
-	updates, err := t.updates.AllUpdates()
-	if errors.Is(err, archive.ErrUnavailable) {
-		time.Sleep(t.cfg.WaitInterval)
-		log.Debug().Msg("waiting for next trie update")
-		return nil
-	}
-	if err != nil {
-		return fmt.Errorf("unable to retrieve trie updates for block height %x", s.height)
-	}
-	s.updates = updates
-	log.Debug().Int("updates", len(s.updates)).Msg("collected trie updates (registers) to be mapped")
-
-	// Now that we have collected TrieUpdates for the current block,
-	// we can create a path -> payload mapping that we will use to index to the local storage
-	s.status = StatusCollect
-	return nil
-}
-
-// CollectRegisters reads the payloads for the next block to be indexed from the state's forest, unless payload
-// indexing is disabled.
-func (t *Transitions) CollectRegisters(s *State) error {
-	if s.status != StatusCollect {
-		return fmt.Errorf("invalid status for collecting registers (%s)", s.status)
-	}
-
-	// If indexing payloads is disabled, we can bypass collection and indexing
-	// of payloads and just go straight to forwarding the height to the next
-	// finalized block.
-	if t.cfg.SkipRegisters {
-		s.status = StatusForward
-		return nil
-	}
-	// collect paths/payload combinations
-	for _, update := range s.updates {
-		// guard for bootstrap case where t.updates.AllUpdates() returns nil as the queue is empty
-		if update != nil {
-			for i, path := range update.Paths {
-				s.registers[path] = update.Payloads[i]
-			}
-		}
-	}
-
-	// At this point, we have collected all the payloads, so we go to the next
-	// step, where we will index them.
-	s.status = StatusMap
-	return nil
-}
-
-// MapRegisters maps the collected registers to the current block.
-func (t *Transitions) MapRegisters(s *State) error {
-	if s.status != StatusMap {
-		return fmt.Errorf("invalid status for indexing registers (%s)", s.status)
-	}
-
-	log := t.log.With().Uint64("height", s.height).Logger()
-	// If there are no registers left to be indexed, we can go to the next step,
-	// which is about forwarding the height to the next finalized block.
-	if len(s.registers) == 0 {
-		s.status = StatusForward
-		return nil
-	}
-
-	// We will now collect and index 1000 registers at a time. This gives the
-	// FSM the chance to exit the loop between every 1000 payloads we index. It
-	// doesn't really matter for badger if they are in random order, so this
-	// way of iterating should be fine.
-	n := 1000
-	payloads := make([]*ledger.Payload, 0, n)
-	for path, payload := range s.registers {
-		payloads = append(payloads, payload)
-		delete(s.registers, path)
-		if len(payloads) >= n {
-			break
-		}
-	}
-
-	// Then we store the (maximum) 1000 paths and payloads.
-	err := t.write.Payloads(s.height, payloads)
-	if err != nil {
-		return fmt.Errorf("could not index registers: %w", err)
-	}
-
-	// skip the map status again, and its log
-	if len(s.registers) == 0 {
-		s.status = StatusForward
-		return nil
-	}
-
-	log.Debug().
-		Int("batch", len(payloads)).
-		Int("remaining", len(s.registers)).
-		Msg("indexed register batch for finalized block")
-
->>>>>>> 6c73fa0b
 	return nil
 }
 
